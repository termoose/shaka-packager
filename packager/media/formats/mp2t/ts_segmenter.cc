// Copyright 2016 Google Inc. All rights reserved.
//
// Use of this source code is governed by a BSD-style
// license that can be found in the LICENSE file or at
// https://developers.google.com/open-source/licenses/bsd

#include "packager/media/formats/mp2t/ts_segmenter.h"

#include <memory>

#include "packager/media/base/audio_stream_info.h"
#include "packager/media/base/muxer_util.h"
#include "packager/media/base/video_stream_info.h"
#include "packager/media/event/muxer_listener.h"
#include "packager/media/formats/mp2t/pes_packet.h"
#include "packager/media/formats/mp2t/program_map_table_writer.h"
#include "packager/status.h"
#include "packager/status_macros.h"

namespace shaka {
namespace media {
namespace mp2t {

namespace {
const double kTsTimescale = 90000;

bool IsAudioCodec(Codec codec) {
  return codec >= kCodecAudio && codec < kCodecAudioMaxPlusOne;
}

bool IsVideoCodec(Codec codec) {
  return codec >= kCodecVideo && codec < kCodecVideoMaxPlusOne;
}

}  // namespace

TsSegmenter::TsSegmenter(const MuxerOptions& options, MuxerListener* listener)
    : muxer_options_(options),
      listener_(listener),
      transport_stream_timestamp_offset_(
          options.transport_stream_timestamp_offset_ms * kTsTimescale / 1000),
      pes_packet_generator_(
          new PesPacketGenerator(transport_stream_timestamp_offset_)) {}

TsSegmenter::~TsSegmenter() {}

Status TsSegmenter::Initialize(const StreamInfo& stream_info) {
  if (muxer_options_.segment_template.empty())
    return Status(error::MUXER_FAILURE, "Segment template not specified.");
  if (!pes_packet_generator_->Initialize(stream_info)) {
    return Status(error::MUXER_FAILURE,
                  "Failed to initialize PesPacketGenerator.");
  }

  const StreamType stream_type = stream_info.stream_type();
  if (stream_type != StreamType::kStreamVideo &&
      stream_type != StreamType::kStreamAudio) {
    LOG(ERROR) << "TsWriter cannot handle stream type " << stream_type
               << " yet.";
    return Status(error::MUXER_FAILURE, "Unsupported stream type.");
  }

  codec_ = stream_info.codec();
  if (stream_type == StreamType::kStreamAudio)
    audio_codec_config_ = stream_info.codec_config();

  timescale_scale_ = kTsTimescale / stream_info.time_scale();
  return Status::OK;
}

Status TsSegmenter::Finalize() {
  return Status::OK;
}

Status TsSegmenter::AddSample(const MediaSample& sample) {
  if (!ts_writer_) {
    std::unique_ptr<ProgramMapTableWriter> pmt_writer;
    if (codec_ == kCodecAC3) {
      // https://goo.gl/N7Tvqi MPEG-2 Stream Encryption Format for HTTP Live
      // Streaming 2.3.2.2 AC-3 Setup: For AC-3, the setup_data in the
      // audio_setup_information is the first 10 bytes of the audio data (the
      // syncframe()).
      // For unencrypted AC3, the setup_data is not used, so what is in there
      // does not matter.
      const size_t kSetupDataSize = 10u;
      if (sample.data_size() < kSetupDataSize) {
        LOG(ERROR) << "Sample is too small for AC3: " << sample.data_size();
        return Status(error::MUXER_FAILURE, "Sample is too small for AC3.");
      }
      const std::vector<uint8_t> setup_data(sample.data(),
                                            sample.data() + kSetupDataSize);
      pmt_writer.reset(new AudioProgramMapTableWriter(codec_, setup_data));
    } else if (IsAudioCodec(codec_)) {
      pmt_writer.reset(
          new AudioProgramMapTableWriter(codec_, audio_codec_config_));
    } else {
      DCHECK(IsVideoCodec(codec_));
      pmt_writer.reset(new VideoProgramMapTableWriter(codec_));
    }
    ts_writer_.reset(new TsWriter(std::move(pmt_writer)));
  }

  if (sample.is_encrypted())
    ts_writer_->SignalEncrypted();

  if (!segment_started_ && !sample.is_key_frame())
    LOG(WARNING) << "A segment will start with a non key frame.";

  if (!pes_packet_generator_->PushSample(sample)) {
    return Status(error::MUXER_FAILURE,
                  "Failed to add sample to PesPacketGenerator.");
  }
  return WritePesPackets();
}

void TsSegmenter::InjectTsWriterForTesting(std::unique_ptr<TsWriter> writer) {
  ts_writer_ = std::move(writer);
}

void TsSegmenter::InjectPesPacketGeneratorForTesting(
    std::unique_ptr<PesPacketGenerator> generator) {
  pes_packet_generator_ = std::move(generator);
}

void TsSegmenter::SetSegmentStartedForTesting(bool value) {
  segment_started_ = value;
}

Status TsSegmenter::StartSegmentIfNeeded(int64_t next_pts) {
  if (segment_started_)
    return Status::OK;
<<<<<<< HEAD
  const std::string segment_name =
      GetSegmentName(muxer_options_.segment_template, next_pts,
                     segment_number_++, muxer_options_.bandwidth);
  if (!ts_writer_->NewSegment(segment_name))
    return Status(error::MUXER_FAILURE, "Failed to initialize TsPacketWriter.");
  current_segment_path_ = segment_name;
  ts_writer_file_opened_ = true;
=======
  segment_start_timestamp_ = next_pts;
  if (!ts_writer_->NewSegment(&segment_buffer_))
    return Status(error::MUXER_FAILURE, "Failed to initialize new segment.");
  segment_started_ = true;
>>>>>>> 9babfb88
  return Status::OK;
}

Status TsSegmenter::WritePesPackets() {
  while (pes_packet_generator_->NumberOfReadyPesPackets() > 0u) {
    std::unique_ptr<PesPacket> pes_packet =
        pes_packet_generator_->GetNextPesPacket();

    Status status = StartSegmentIfNeeded(pes_packet->pts());
    if (!status.ok())
      return status;

    if (listener_ && IsVideoCodec(codec_) && pes_packet->is_key_frame()) {

      uint64_t start_pos = segment_buffer_.Size();	    
      const int64_t timestamp = pes_packet->pts();
      if (!ts_writer_->AddPesPacket(std::move(pes_packet), &segment_buffer_))
        return Status(error::MUXER_FAILURE, "Failed to add PES packet.");

      uint64_t end_pos = segment_buffer_.Size();
      
      listener_->OnKeyFrame(timestamp, start_pos, end_pos - start_pos);
    } else {
      if (!ts_writer_->AddPesPacket(std::move(pes_packet), &segment_buffer_))
        return Status(error::MUXER_FAILURE, "Failed to add PES packet.");
    }
  }
  return Status::OK;
}

Status TsSegmenter::FinalizeSegment(uint64_t start_timestamp,
                                    uint64_t duration) {
  if (!pes_packet_generator_->Flush()) {
    return Status(error::MUXER_FAILURE, "Failed to flush PesPacketGenerator.");
  }
  Status status = WritePesPackets();
  if (!status.ok())
    return status;

  // This method may be called from Finalize() so segment_started_ could
  // be false.
<<<<<<< HEAD
  if (ts_writer_file_opened_) {
    base::Optional<uint64_t> file_position = ts_writer_->GetFilePosition();
    if (!file_position) {
      return Status(
              error::MUXER_FAILURE,
              "Failed to get file position in TsSegmenter::FinalizeSegment.");
    }
    if (!ts_writer_->FinalizeSegment()) {
      return Status(
              error::MUXER_FAILURE,
              "Failed to finalize segment in TsSegmenter::FinalizeSegment.");
    }
    if (listener_) {
      const int64_t file_size = file_position.value();
      VLOG(1) << "File size of " << current_segment_path_ <<
                 " is " << file_size;
      listener_->OnNewSegment(current_segment_path_,
                              start_timestamp * timescale_scale_ +
                                  transport_stream_timestamp_offset_,
                              duration * timescale_scale_, file_size);
    }
    ts_writer_file_opened_ = false;
=======
  if (!segment_started_)
    return Status::OK;
  std::string segment_path =
        GetSegmentName(muxer_options_.segment_template, segment_start_timestamp_,
                       segment_number_++, muxer_options_.bandwidth);

  const int64_t file_size = segment_buffer_.Size();
  std::unique_ptr<File, FileCloser> segment_file;	  
  segment_file.reset(File::Open(segment_path.c_str(), "w"));
  if (!segment_file) {
    return Status(error::FILE_FAILURE,
                  "Cannot open file for write " + segment_path);  
  }
  
  RETURN_IF_ERROR(segment_buffer_.WriteToFile(segment_file.get()));

  if (!segment_file.release()->Close()) {
    return Status(
        error::FILE_FAILURE,
        "Cannot close file " + segment_path +
        ", possibly file permission issue or running out of disk space.");  
  }

  if (listener_) {
    listener_->OnNewSegment(segment_path,
                            start_timestamp * timescale_scale_ +
                                transport_stream_timestamp_offset_,
                            duration * timescale_scale_, file_size);
>>>>>>> 9babfb88
  }
  segment_started_ = false;
  
  return Status::OK;
}

}  // namespace mp2t
}  // namespace media
}  // namespace shaka<|MERGE_RESOLUTION|>--- conflicted
+++ resolved
@@ -129,20 +129,10 @@
 Status TsSegmenter::StartSegmentIfNeeded(int64_t next_pts) {
   if (segment_started_)
     return Status::OK;
-<<<<<<< HEAD
-  const std::string segment_name =
-      GetSegmentName(muxer_options_.segment_template, next_pts,
-                     segment_number_++, muxer_options_.bandwidth);
-  if (!ts_writer_->NewSegment(segment_name))
-    return Status(error::MUXER_FAILURE, "Failed to initialize TsPacketWriter.");
-  current_segment_path_ = segment_name;
-  ts_writer_file_opened_ = true;
-=======
   segment_start_timestamp_ = next_pts;
   if (!ts_writer_->NewSegment(&segment_buffer_))
     return Status(error::MUXER_FAILURE, "Failed to initialize new segment.");
   segment_started_ = true;
->>>>>>> 9babfb88
   return Status::OK;
 }
 
@@ -157,13 +147,13 @@
 
     if (listener_ && IsVideoCodec(codec_) && pes_packet->is_key_frame()) {
 
-      uint64_t start_pos = segment_buffer_.Size();	    
+      uint64_t start_pos = segment_buffer_.Size();
       const int64_t timestamp = pes_packet->pts();
       if (!ts_writer_->AddPesPacket(std::move(pes_packet), &segment_buffer_))
         return Status(error::MUXER_FAILURE, "Failed to add PES packet.");
 
       uint64_t end_pos = segment_buffer_.Size();
-      
+
       listener_->OnKeyFrame(timestamp, start_pos, end_pos - start_pos);
     } else {
       if (!ts_writer_->AddPesPacket(std::move(pes_packet), &segment_buffer_))
@@ -184,30 +174,6 @@
 
   // This method may be called from Finalize() so segment_started_ could
   // be false.
-<<<<<<< HEAD
-  if (ts_writer_file_opened_) {
-    base::Optional<uint64_t> file_position = ts_writer_->GetFilePosition();
-    if (!file_position) {
-      return Status(
-              error::MUXER_FAILURE,
-              "Failed to get file position in TsSegmenter::FinalizeSegment.");
-    }
-    if (!ts_writer_->FinalizeSegment()) {
-      return Status(
-              error::MUXER_FAILURE,
-              "Failed to finalize segment in TsSegmenter::FinalizeSegment.");
-    }
-    if (listener_) {
-      const int64_t file_size = file_position.value();
-      VLOG(1) << "File size of " << current_segment_path_ <<
-                 " is " << file_size;
-      listener_->OnNewSegment(current_segment_path_,
-                              start_timestamp * timescale_scale_ +
-                                  transport_stream_timestamp_offset_,
-                              duration * timescale_scale_, file_size);
-    }
-    ts_writer_file_opened_ = false;
-=======
   if (!segment_started_)
     return Status::OK;
   std::string segment_path =
@@ -215,20 +181,20 @@
                        segment_number_++, muxer_options_.bandwidth);
 
   const int64_t file_size = segment_buffer_.Size();
-  std::unique_ptr<File, FileCloser> segment_file;	  
+  std::unique_ptr<File, FileCloser> segment_file;
   segment_file.reset(File::Open(segment_path.c_str(), "w"));
   if (!segment_file) {
     return Status(error::FILE_FAILURE,
-                  "Cannot open file for write " + segment_path);  
-  }
-  
+                  "Cannot open file for write " + segment_path);
+  }
+
   RETURN_IF_ERROR(segment_buffer_.WriteToFile(segment_file.get()));
 
   if (!segment_file.release()->Close()) {
     return Status(
         error::FILE_FAILURE,
         "Cannot close file " + segment_path +
-        ", possibly file permission issue or running out of disk space.");  
+        ", possibly file permission issue or running out of disk space.");
   }
 
   if (listener_) {
@@ -236,10 +202,9 @@
                             start_timestamp * timescale_scale_ +
                                 transport_stream_timestamp_offset_,
                             duration * timescale_scale_, file_size);
->>>>>>> 9babfb88
   }
   segment_started_ = false;
-  
+
   return Status::OK;
 }
 

// Copyright 2016 Google Inc. All rights reserved.
//
// Use of this source code is governed by a BSD-style
// license that can be found in the LICENSE file or at
// https://developers.google.com/open-source/licenses/bsd

#include "packager/media/formats/mp2t/ts_writer.h"

#include <algorithm>

#include "packager/base/logging.h"
#include "packager/media/base/buffer_writer.h"
#include "packager/media/base/media_sample.h"
#include "packager/media/formats/mp2t/pes_packet.h"
#include "packager/media/formats/mp2t/program_map_table_writer.h"
#include "packager/media/formats/mp2t/ts_packet_writer_util.h"

namespace shaka {
namespace media {
namespace mp2t {

namespace {

// For all the pointer fields in the following PAT and PMTs, they are not really
// part of PAT or PMT but it's there so that TsPacket can point to a memory
// location that starts from pointer field.
const uint8_t kProgramAssociationTableId = 0x00;

// This PAT can be used for both encrypted and clear.
const uint8_t kPat[] = {
    0x00,  // pointer field
    kProgramAssociationTableId,
    0xB0,        // The last 2 '00' assumes that this PAT is not very long.
    0x0D,        // Length of the rest of this array.
    0x00, 0x00,  // Transport stream ID is 0.
    0xC1,        // version number 0, current next indicator 1.
    0x00,        // section number
    0x00,        // last section number
    // program number -> PMT PID mapping.
    0x00, 0x01,  // program number is 1.
    0xE0,        // first 3 bits is reserved.
    ProgramMapTableWriter::kPmtPid,
    // CRC32.
    0xF9, 0x62, 0xF5, 0x8B,
};

const bool kHasPcr = true;
const bool kPayloadUnitStartIndicator = true;

// This is the size of the first few fields in a TS packet, i.e. TS packet size
// without adaptation field or the payload.
const int kTsPacketHeaderSize = 4;
const int kTsPacketSize = 188;
const int kTsPacketMaximumPayloadSize =
    kTsPacketSize - kTsPacketHeaderSize;

const size_t kMaxPesPacketLengthValue = 0xFFFF;

void WritePatToBuffer(const uint8_t* pat,
                      int pat_size,
                      ContinuityCounter* continuity_counter,
                      BufferWriter* writer) {
  const int kPatPid = 0;
  WritePayloadToBufferWriter(pat, pat_size, kPayloadUnitStartIndicator, kPatPid,
                             !kHasPcr, 0, continuity_counter, writer);
}

// The only difference between writing PTS or DTS is the leading bits.
void WritePtsOrDts(uint8_t leading_bits,
                   uint64_t pts_or_dts,
                   BufferWriter* writer) {
  // First byte has 3 MSB of PTS.
  uint8_t first_byte =
      leading_bits << 4 | (((pts_or_dts >> 30) & 0x07) << 1) | 1;
  // Second byte has the next 8 bits of pts.
  uint8_t second_byte = (pts_or_dts >> 22) & 0xFF;
  // Third byte has the next 7 bits of pts followed by a marker bit.
  uint8_t third_byte = (((pts_or_dts >> 15) & 0x7F) << 1) | 1;
  // Fourth byte has the next 8 bits of pts.
  uint8_t fourth_byte = ((pts_or_dts >> 7) & 0xFF);
  // Fifth byte has the last 7 bits of pts followed by a marker bit.
  uint8_t fifth_byte = ((pts_or_dts & 0x7F) << 1) | 1;
  writer->AppendInt(first_byte);
  writer->AppendInt(second_byte);
  writer->AppendInt(third_byte);
  writer->AppendInt(fourth_byte);
  writer->AppendInt(fifth_byte);
}

bool WritePesToBuffer(const PesPacket& pes,
                      ContinuityCounter* continuity_counter,
                      BufferWriter* current_buffer) {
  // The size of the length field.
  const int kAdaptationFieldLengthSize = 1;
  // The size of the flags field.
  const int kAdaptationFieldHeaderSize = 1;
  const int kPcrFieldSize = 6;
  const int kTsPacketMaxPayloadWithPcr =
      kTsPacketMaximumPayloadSize - kAdaptationFieldLengthSize -
      kAdaptationFieldHeaderSize - kPcrFieldSize;
  const uint64_t pcr_base = pes.has_dts() ? pes.dts() : pes.pts();
  const int pid = ProgramMapTableWriter::kElementaryPid;

  // This writer will hold part of PES packet after PES_packet_length field.
  BufferWriter pes_header_writer;
  // The first bit must be '10' for PES with video or audio stream id. The other
  // flags (bits) don't matter so they are 0.
  pes_header_writer.AppendInt(static_cast<uint8_t>(0x80));
  pes_header_writer.AppendInt(
      static_cast<uint8_t>(static_cast<int>(pes.has_pts()) << 7 |
                           static_cast<int>(pes.has_dts()) << 6
                           // Other fields are all 0.
                           ));
  uint8_t pes_header_data_length = 0;
  if (pes.has_pts())
    pes_header_data_length += 5;
  if (pes.has_dts())
    pes_header_data_length += 5;
  pes_header_writer.AppendInt(pes_header_data_length);

  if (pes.has_pts() && pes.has_dts()) {
    WritePtsOrDts(0x03, pes.pts(), &pes_header_writer);
    WritePtsOrDts(0x01, pes.dts(), &pes_header_writer);
  } else if (pes.has_pts()) {
    WritePtsOrDts(0x02, pes.pts(), &pes_header_writer);
  }

  // Put the first TS packet's payload into a buffer. This contains the PES
  // packet's header.
  BufferWriter first_ts_packet_buffer(kTsPacketSize);
  first_ts_packet_buffer.AppendNBytes(static_cast<uint64_t>(0x000001), 3);
  first_ts_packet_buffer.AppendInt(pes.stream_id());
  const size_t pes_packet_length = pes.data().size() + pes_header_writer.Size();
  first_ts_packet_buffer.AppendInt(static_cast<uint16_t>(
      pes_packet_length > kMaxPesPacketLengthValue ? 0 : pes_packet_length));
  first_ts_packet_buffer.AppendBuffer(pes_header_writer);

  const size_t available_payload =
      kTsPacketMaxPayloadWithPcr - first_ts_packet_buffer.Size();
  const size_t bytes_consumed = std::min(pes.data().size(), available_payload);
  first_ts_packet_buffer.AppendArray(pes.data().data(), bytes_consumed);

  BufferWriter output_writer;
  WritePayloadToBufferWriter(first_ts_packet_buffer.Buffer(),
                             first_ts_packet_buffer.Size(),
                             kPayloadUnitStartIndicator, pid, kHasPcr, pcr_base,
                             continuity_counter, &output_writer);

  const size_t remaining_pes_data_size = pes.data().size() - bytes_consumed;
  if (remaining_pes_data_size > 0) {
    WritePayloadToBufferWriter(pes.data().data() + bytes_consumed,
                               remaining_pes_data_size,
                               !kPayloadUnitStartIndicator, pid, !kHasPcr, 0,
                               continuity_counter, &output_writer);
  }

  current_buffer->AppendBuffer(output_writer);
  return true;
}

}  // namespace

TsWriter::TsWriter(std::unique_ptr<ProgramMapTableWriter> pmt_writer)
    : pmt_writer_(std::move(pmt_writer)) {}

TsWriter::~TsWriter() {}

<<<<<<< HEAD
bool TsWriter::NewSegment(const std::string& file_name) {
  if (current_file_) {
    LOG(ERROR) << "File " << current_file_->file_name() << " still open.";
    return false;
  }
  VLOG(1) << "TsWriter::NewSegment: File::Open(" << file_name << ")";
  current_file_.reset(File::Open(file_name.c_str(), "w"));
  if (!current_file_) {
    LOG(ERROR) << "Failed to open file " << file_name;
    return false;
  }
=======
bool TsWriter::NewSegment(BufferWriter* buffer) {
>>>>>>> 9babfb88

  BufferWriter psi;
  WritePatToBuffer(kPat, arraysize(kPat), &pat_continuity_counter_, &psi);
  if (encrypted_) {
    if (!pmt_writer_->EncryptedSegmentPmt(&psi)) {
      return false;
    }
  } else {
    if (!pmt_writer_->ClearSegmentPmt(&psi)) {
      return false;
    }
  }
  buffer->AppendBuffer(psi);

  return true;
}

void TsWriter::SignalEncrypted() {
  encrypted_ = true;
}

bool TsWriter::AddPesPacket(std::unique_ptr<PesPacket> pes_packet,
		            BufferWriter* buffer) {

  if (!WritePesToBuffer(*pes_packet, &elementary_stream_continuity_counter_,
                        buffer)) {
    LOG(ERROR) << "Failed to write pes to buffer.";
    return false;
  }

  // No need to keep pes_packet around so not passing it anywhere.
  return true;
}

<<<<<<< HEAD
base::Optional<uint64_t> TsWriter::GetFilePosition() {
  if (!current_file_)
    return base::nullopt;
  VLOG(1) << "TsWriter::GetFilePosition for " << current_file_->file_name();
  uint64_t position;
  return current_file_->Tell(&position) ? base::make_optional(position)
                                        : base::nullopt;
}

=======
>>>>>>> 9babfb88
}  // namespace mp2t
}  // namespace media
}  // namespace shaka<|MERGE_RESOLUTION|>--- conflicted
+++ resolved
@@ -165,22 +165,7 @@
 
 TsWriter::~TsWriter() {}
 
-<<<<<<< HEAD
-bool TsWriter::NewSegment(const std::string& file_name) {
-  if (current_file_) {
-    LOG(ERROR) << "File " << current_file_->file_name() << " still open.";
-    return false;
-  }
-  VLOG(1) << "TsWriter::NewSegment: File::Open(" << file_name << ")";
-  current_file_.reset(File::Open(file_name.c_str(), "w"));
-  if (!current_file_) {
-    LOG(ERROR) << "Failed to open file " << file_name;
-    return false;
-  }
-=======
 bool TsWriter::NewSegment(BufferWriter* buffer) {
->>>>>>> 9babfb88
-
   BufferWriter psi;
   WritePatToBuffer(kPat, arraysize(kPat), &pat_continuity_counter_, &psi);
   if (encrypted_) {
@@ -214,18 +199,6 @@
   return true;
 }
 
-<<<<<<< HEAD
-base::Optional<uint64_t> TsWriter::GetFilePosition() {
-  if (!current_file_)
-    return base::nullopt;
-  VLOG(1) << "TsWriter::GetFilePosition for " << current_file_->file_name();
-  uint64_t position;
-  return current_file_->Tell(&position) ? base::make_optional(position)
-                                        : base::nullopt;
-}
-
-=======
->>>>>>> 9babfb88
 }  // namespace mp2t
 }  // namespace media
 }  // namespace shaka